--- conflicted
+++ resolved
@@ -2,10 +2,5 @@
 Provides arm's version and release date.
 """
 
-<<<<<<< HEAD
-VERSION = '1.4.1.3'
-LAST_MODIFIED = "January 15, 2011"
-=======
-VERSION = '1.4.2_dev'
-LAST_MODIFIED = "January 7, 2011"
->>>>>>> d2204b4d
+VERSION = '1.4.2'
+LAST_MODIFIED = "April 4, 2011"
