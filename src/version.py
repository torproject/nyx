"""
Provides arm's version and release date.
"""

<<<<<<< HEAD
VERSION = '1.4.4'
=======
VERSION = '1.4.5_dev'
>>>>>>> 156d01c9
LAST_MODIFIED = "September 25, 2011"
<|MERGE_RESOLUTION|>--- conflicted
+++ resolved
@@ -2,9 +2,5 @@
 Provides arm's version and release date.
 """
 
-<<<<<<< HEAD
-VERSION = '1.4.4'
-=======
-VERSION = '1.4.5_dev'
->>>>>>> 156d01c9
-LAST_MODIFIED = "September 25, 2011"
+VERSION = '1.4.4.1'
+LAST_MODIFIED = "September 29, 2011"
